--- conflicted
+++ resolved
@@ -53,11 +53,7 @@
 
 
 class FixedSeedSamplingConfig(SamplingConfig):
-<<<<<<< HEAD
-    def __init__(self, seed=1, num_workers=1, balance=False, class_weights=None):
-=======
-    def __init__(self, seed=1, balance=False, class_weights=None, balance_domain=False):
->>>>>>> 19d7d703
+    def __init__(self, seed=1, num_workers=1, balance=False, class_weights=None, balance_domain=False):
         """Sampling with fixed seed."""
         super(FixedSeedSamplingConfig, self).__init__(balance, class_weights, balance_domain)
         self._seed = seed
