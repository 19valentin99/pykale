--- conflicted
+++ resolved
@@ -113,16 +113,12 @@
                 critic_input_size = cfg.DAN.RANDOM_DIM
             else:
                 critic_input_size = domain_feature_dim * dict_num_classes["verb"]
-<<<<<<< HEAD
-        critic_network = DomainNetVideo(input_size=critic_input_size)
-=======
         if cfg.DAN.METHOD == "TA3N":
             critic_network = DomainNetTA3N(input_size=critic_input_size)
             train_params_local = {}
             method_params = {}
         else:
             critic_network = DomainNetVideo(input_size=critic_input_size)
->>>>>>> 994f428b
 
         if cfg.DAN.METHOD == "CDAN":
             method_params["use_random"] = cfg.DAN.USERANDOM
