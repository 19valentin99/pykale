# =============================================================================
# Author: Xianyuan Liu, xianyuan.liu@outlook.com
#         Haiping Lu, h.lu@sheffield.ac.uk or hplu@ieee.org
# =============================================================================

"""
Define the learning model and configure training parameters.
References from https://github.com/criteo-research/pytorch-ada/blob/master/adalib/ada/utils/experimentation.py
"""

from copy import deepcopy

from kale.embed.video_feature_extractor import get_feat_extractor4feature, get_feat_extractor4video
from kale.pipeline import domain_adapter, video_domain_adapter
from kale.predict.class_domain_nets import ClassNetVideo, ClassNetVideoTA3N, DomainNetVideo, DomainNetVideoTA3N


def get_config(cfg):
    """
    Sets the hyper parameter for the optimizer and experiment using the config file

    Args:
        cfg: A YACS config object.
    """

    config_params = {
        "train_params": {
            "adapt_lambda": cfg.SOLVER.AD_LAMBDA,
            "adapt_lr": cfg.SOLVER.AD_LR,
            "lambda_init": cfg.SOLVER.INIT_LAMBDA,
            "nb_adapt_epochs": cfg.SOLVER.MAX_EPOCHS,
            "nb_init_epochs": cfg.SOLVER.MIN_EPOCHS,
            "init_lr": cfg.SOLVER.BASE_LR,
            "batch_size": cfg.SOLVER.TRAIN_BATCH_SIZE,
            "optimizer": {
                "type": cfg.SOLVER.TYPE,
                "optim_params": {
                    # "momentum": cfg.SOLVER.MOMENTUM,
                    "weight_decay": cfg.SOLVER.WEIGHT_DECAY,
                    # "nesterov": cfg.SOLVER.NESTEROV,
                },
            },
        },
        "data_params": {
            # "dataset_group": cfg.DATASET.NAME,
            "dataset_name": cfg.DATASET.SOURCE + "2" + cfg.DATASET.TARGET,
            "source": cfg.DATASET.SOURCE,
            "target": cfg.DATASET.TARGET,
            "size_type": cfg.DATASET.SIZE_TYPE,
            "weight_type": cfg.DATASET.WEIGHT_TYPE,
            "input_type": cfg.DATASET.INPUT_TYPE,
            "class_type": cfg.DATASET.CLASS_TYPE,
        },
    }
    if config_params["train_params"]["optimizer"]["type"] == "SGD":
        config_params["train_params"]["optimizer"]["optim_params"]["momentum"] = cfg.SOLVER.MOMENTUM
        config_params["train_params"]["optimizer"]["optim_params"]["nesterov"] = cfg.SOLVER.NESTEROV
    return config_params


# Based on https://github.com/criteo-research/pytorch-ada/blob/master/adalib/ada/utils/experimentation.py
def get_model(cfg, dataset, dict_num_classes):
    """
    Builds and returns a model and associated hyper parameters according to the config object passed.

    Args:
        cfg: A YACS config object.
        dataset: A multi domain dataset consisting of source and target datasets.
        dict_num_classes (dict): The dictionary of class number for specific dataset.
    """

    config_params = get_config(cfg)
    train_params = config_params["train_params"]
    train_params_local = deepcopy(train_params)
    data_params = config_params["data_params"]
    data_params_local = deepcopy(data_params)
    input_type = data_params_local["input_type"]
    class_type = data_params_local["class_type"]

    # setup feature extractor
    if input_type == "image":
        feature_network, class_feature_dim, domain_feature_dim = get_feat_extractor4video(
            cfg.MODEL.METHOD.upper(), cfg.DATASET.IMAGE_MODALITY, cfg.MODEL.ATTENTION, dict_num_classes
        )
    else:
        feature_network, class_feature_dim, domain_feature_dim = get_feat_extractor4feature(
<<<<<<< HEAD
            cfg.DATASET.IMAGE_MODALITY, num_out=256
        )

    # setup classifier
    if cfg.DAN.METHOD == "TA3N":
        classifier_network = ClassNetVideoTA3N(
            input_size=class_feature_dim, dict_n_class=dict_num_classes, class_type=class_type.lower()
        )
    else:
        classifier_network = ClassNetVideo(
            input_size=class_feature_dim, dict_n_class=dict_num_classes, class_type=class_type.lower()
        )
=======
            cfg.MODEL.ATTENTION, cfg.DATASET.IMAGE_MODALITY, dict_num_classes
        )

    # setup classifier
    classifier_network = ClassNetVideo(
        input_size=class_feature_dim, dict_n_class=dict_num_classes, class_type=class_type.lower()
    )
>>>>>>> 00ba8b00

    method_params = {}

    method = domain_adapter.Method(cfg.DAN.METHOD)

    if method.is_mmd_method():
        model = video_domain_adapter.create_mmd_based_video(
            method=method,
            dataset=dataset,
            image_modality=cfg.DATASET.IMAGE_MODALITY,
            feature_extractor=feature_network,
            task_classifier=classifier_network,
            input_type=input_type,
            class_type=class_type,
            **method_params,
            **train_params_local,
        )
    else:
        critic_input_size = domain_feature_dim
        # setup critic network
        if method.is_cdan_method():
            if cfg.DAN.USERANDOM:
                critic_input_size = cfg.DAN.RANDOM_DIM
            else:
                critic_input_size = domain_feature_dim * dict_num_classes["verb"]
<<<<<<< HEAD

        if cfg.DAN.METHOD == "TA3N":
            # train_params_local = {
            #     "batch_size": cfg.SOLVER.TRAIN_BATCH_SIZE,
            #     "nb_adapt_epochs": cfg.SOLVER.MAX_EPOCHS,
            #     "nb_init_epochs": cfg.SOLVER.MIN_EPOCHS,
            # }
            # method_params = {}
            critic_network = DomainNetVideoTA3N(input_size=critic_input_size)
        else:
            critic_network = DomainNetVideo(input_size=critic_input_size)
=======
        critic_network = DomainNetVideo(input_size=critic_input_size)
>>>>>>> 00ba8b00

        if cfg.DAN.METHOD == "CDAN":
            method_params["use_random"] = cfg.DAN.USERANDOM

        # The following calls kale.loaddata.dataset_access for the first time
        model = video_domain_adapter.create_dann_like_video(
            method=method,
            dataset=dataset,
            image_modality=cfg.DATASET.IMAGE_MODALITY,
            feature_extractor=feature_network,
            task_classifier=classifier_network,
            critic=critic_network,
            input_type=input_type,
            class_type=class_type,
            **method_params,
            **train_params_local,
        )

    return model, train_params<|MERGE_RESOLUTION|>--- conflicted
+++ resolved
@@ -84,7 +84,6 @@
         )
     else:
         feature_network, class_feature_dim, domain_feature_dim = get_feat_extractor4feature(
-<<<<<<< HEAD
             cfg.DATASET.IMAGE_MODALITY, num_out=256
         )
 
@@ -97,15 +96,6 @@
         classifier_network = ClassNetVideo(
             input_size=class_feature_dim, dict_n_class=dict_num_classes, class_type=class_type.lower()
         )
-=======
-            cfg.MODEL.ATTENTION, cfg.DATASET.IMAGE_MODALITY, dict_num_classes
-        )
-
-    # setup classifier
-    classifier_network = ClassNetVideo(
-        input_size=class_feature_dim, dict_n_class=dict_num_classes, class_type=class_type.lower()
-    )
->>>>>>> 00ba8b00
 
     method_params = {}
 
@@ -131,7 +121,6 @@
                 critic_input_size = cfg.DAN.RANDOM_DIM
             else:
                 critic_input_size = domain_feature_dim * dict_num_classes["verb"]
-<<<<<<< HEAD
 
         if cfg.DAN.METHOD == "TA3N":
             # train_params_local = {
@@ -143,9 +132,6 @@
             critic_network = DomainNetVideoTA3N(input_size=critic_input_size)
         else:
             critic_network = DomainNetVideo(input_size=critic_input_size)
-=======
-        critic_network = DomainNetVideo(input_size=critic_input_size)
->>>>>>> 00ba8b00
 
         if cfg.DAN.METHOD == "CDAN":
             method_params["use_random"] = cfg.DAN.USERANDOM
